--- conflicted
+++ resolved
@@ -126,17 +126,6 @@
         # Integrate
         logret = np.log(x) + growth + self._dtinteractions @ x
         ret = np.exp(logret).ravel()
-<<<<<<< HEAD
-=======
-        # This is a severe bottleneck. Get rid of this; not needed.
-        # if self.record is not None:
-        #     oidxs = np.where(ret >= self.sim_max)[0]
-        #     if len(oidxs) > 0:
-        #         for oidx in oidxs:
-        #             if oidx not in self.record:
-        #                 self.record[oidx] = []
-        #             self.record[oidx].append(ret[oidx])
->>>>>>> d255ac73
         if self.sim_max is not None:
             ret[ret >= self.sim_max] = self.sim_max
         return ret
@@ -225,7 +214,6 @@
             if perturbations is not None:
                 dyn.perturbations = [pert[gibb] for pert in perturbations]
             
-<<<<<<< HEAD
             X = pl.dynamics.integrate(
                 dynamics=dyn,
                 initial_conditions=initial_conditions,
@@ -235,11 +223,6 @@
                 subsample=True,
                 times=times
             )
-=======
-            X = pl.dynamics.integrate(dynamics=dyn, initial_conditions=initial_conditions, 
-                dt=simulation_dt, final_day=times[-1], processvar=None,
-                subsample=True, times=times)
->>>>>>> d255ac73
             pred_matrix[gibb] = X['X']
         return pred_matrix
 
